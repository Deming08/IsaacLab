--- conflicted
+++ resolved
@@ -10,67 +10,10 @@
 from typing import cast
 
 from isaaclab.devices import DeviceBase, DeviceCfg
-<<<<<<< HEAD
-from isaaclab.devices.gamepad import Se2Gamepad, Se2GamepadCfg, Se3Gamepad, Se3GamepadCfg
-from isaaclab.devices.keyboard import Se2Keyboard, Se2KeyboardCfg, Se3Keyboard, Se3KeyboardCfg
-from isaaclab.devices.openxr.retargeters import (
-    G1LowerBodyStandingRetargeter,
-    G1LowerBodyStandingRetargeterCfg,
-    G1TriHandUpperBodyRetargeter,
-    G1TriHandUpperBodyRetargeterCfg,
-    GR1T2Retargeter,
-    GR1T2RetargeterCfg,
-    GripperRetargeter,
-    GripperRetargeterCfg,
-    Se3AbsRetargeter,
-    Se3AbsRetargeterCfg,
-    Se3RelRetargeter,
-    Se3RelRetargeterCfg,
-    UnitreeG1Retargeter,
-    UnitreeG1RetargeterCfg,
-    G1InspireHandRetargeter,
-    G1InspireHandRetargeterCfg,
-    G1TriHandRetargeter,
-    G1TriHandRetargeterCfg,
-)
-from isaaclab.devices.retargeter_base import RetargeterBase, RetargeterCfg
-from isaaclab.devices.spacemouse import Se2SpaceMouse, Se2SpaceMouseCfg, Se3SpaceMouse, Se3SpaceMouseCfg
-
-with contextlib.suppress(ModuleNotFoundError):
-    # May fail if xr is not in use
-    from isaaclab.devices.openxr import ManusVive, ManusViveCfg, OpenXRDevice, OpenXRDeviceCfg
-
-# Map device types to their constructor and expected config type
-DEVICE_MAP: dict[type[DeviceCfg], type[DeviceBase]] = {
-    Se3KeyboardCfg: Se3Keyboard,
-    Se3SpaceMouseCfg: Se3SpaceMouse,
-    Se3GamepadCfg: Se3Gamepad,
-    Se2KeyboardCfg: Se2Keyboard,
-    Se2GamepadCfg: Se2Gamepad,
-    Se2SpaceMouseCfg: Se2SpaceMouse,
-    OpenXRDeviceCfg: OpenXRDevice,
-    ManusViveCfg: ManusVive,
-}
-
-
-# Map configuration types to their corresponding retargeter classes
-RETARGETER_MAP: dict[type[RetargeterCfg], type[RetargeterBase]] = {
-    Se3AbsRetargeterCfg: Se3AbsRetargeter,
-    Se3RelRetargeterCfg: Se3RelRetargeter,
-    GripperRetargeterCfg: GripperRetargeter,
-    GR1T2RetargeterCfg: GR1T2Retargeter,
-    G1TriHandUpperBodyRetargeterCfg: G1TriHandUpperBodyRetargeter,
-    G1LowerBodyStandingRetargeterCfg: G1LowerBodyStandingRetargeter,
-    UnitreeG1RetargeterCfg: UnitreeG1Retargeter,
-    G1InspireHandRetargeterCfg: G1InspireHandRetargeter,
-    G1TriHandRetargeterCfg: G1TriHandRetargeter,
-}
-=======
 from isaaclab.devices.retargeter_base import RetargeterBase
 
 # import logger
 logger = logging.getLogger(__name__)
->>>>>>> 64ecea24
 
 
 def create_teleop_device(
