--- conflicted
+++ resolved
@@ -128,15 +128,6 @@
             rot=(1, 0, 0, 0),
             joint_pos={
                 # right-arm
-<<<<<<< HEAD
-                "right_shoulder_pitch_joint": 0.70,  # 0.65
-                "right_shoulder_roll_joint": -0.2,
-                "right_shoulder_yaw_joint": 0.0,
-                "right_elbow_joint": -0.70, # -0.65
-                "right_wrist_yaw_joint": -0.25, # -0.5
-                "right_wrist_roll_joint": 0.0,
-                "right_wrist_pitch_joint": 0.0,
-=======
                 # "right_shoulder_pitch_joint": 0.70,  # 0.65
                 # "right_shoulder_roll_joint": -0.2,
                 # "right_shoulder_yaw_joint": 0.0,
@@ -157,7 +148,6 @@
                 'right_wrist_roll_joint': 0.2959846, 
                 'right_wrist_pitch_joint': -0.09693236,
                 
->>>>>>> 0e57545d
                 # left-arm
                 "left_shoulder_pitch_joint": 0.0,
                 "left_shoulder_roll_joint": 0.2,
