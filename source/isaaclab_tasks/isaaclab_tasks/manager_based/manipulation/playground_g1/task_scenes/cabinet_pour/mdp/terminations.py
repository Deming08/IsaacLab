--- conflicted
+++ resolved
@@ -34,15 +34,9 @@
     bottle_cfg: SceneEntityCfg = SceneEntityCfg("bottle"),
     xy_threshold: float = 0.05, # Not critical, so enlarge this value from 0.03 to 0.05
     height_threshold: float = 0.005,
-<<<<<<< HEAD
     hand_dist_threshold: float = 0.10,  # For 3D distance of hand positions
     left_hand_init_pose: tuple = (0.01, 0.30, 0.80),  # Left hand initial position
     right_hand_init_pose: tuple = (0.01, -0.30, 0.80),  # Right hand initial position
-=======
-    hand_dist_threshold: float = 0.05,  # For 3D distance of hand positions
-    left_hand_init_pose: tuple = (0.0, 0.222, 0.75),  # Left hand initial position
-    right_hand_init_pose: tuple = (0.0, -0.300, 0.90),  # Right hand initial position
->>>>>>> fc36315a
     debug: bool = False,
 ):
     hand_frame: FrameTransformer = env.scene[hand_frame_cfg.name]
@@ -90,17 +84,10 @@
     
     # New conditions (without hand back requirement):
     condition_1 = torch.logical_and(drawer_closed, mug_placed)
-<<<<<<< HEAD
     #condition_2 = torch.logical_and(condition_1, bottle_placed)
     condition_3 = torch.logical_and(left_hand_back, right_hand_back)
 
     done = torch.logical_and(condition_1, condition_3)
-=======
-    condition_2 = torch.logical_and(condition_1, bottle_placed)
-    # condition_3 = torch.logical_and(left_hand_back, right_hand_back)
-
-    done = condition_2
->>>>>>> fc36315a
 
     if debug:
         failed_envs = torch.where(~done)[0]
