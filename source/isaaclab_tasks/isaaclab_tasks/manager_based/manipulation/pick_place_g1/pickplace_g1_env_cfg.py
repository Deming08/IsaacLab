# Copyright (c) 2025, The Isaac Lab Project Developers.
# All rights reserved.
#
# SPDX-License-Identifier: BSD-3-Clause

import tempfile
import torch

from pink.tasks import FrameTask

import isaaclab.controllers.utils as ControllerUtils
import isaaclab.envs.mdp as base_mdp
import isaaclab.sim as sim_utils
from isaaclab.assets import ArticulationCfg, AssetBaseCfg, RigidObjectCfg
from isaaclab.controllers.pink_ik_cfg import PinkIKControllerCfg
from isaaclab.devices.openxr import XrCfg
from isaaclab.envs import ManagerBasedRLEnvCfg
from isaaclab.managers import EventTermCfg as EventTerm
from isaaclab.managers import ObservationGroupCfg as ObsGroup
from isaaclab.managers import ObservationTermCfg as ObsTerm
from isaaclab.managers import SceneEntityCfg
from isaaclab.managers import TerminationTermCfg as DoneTerm
from isaaclab.scene import InteractiveSceneCfg
from isaaclab.sim.spawners.from_files.from_files_cfg import GroundPlaneCfg, UsdFileCfg
from isaaclab.utils import configclass
from isaaclab.utils.assets import ISAAC_NUCLEUS_DIR

from . import mdp
from .mdp.actions.pink_actions_cfg import PinkInverseKinematicsActionCfg
from .mdp.actions.actions_cfg import JointPositionActionCfg

from isaaclab_assets.robots.unitree import G1_WITH_HAND_CFG  # isort: skip
from isaaclab.sensors import CameraCfg

import carb
carb_settings_iface = carb.settings.get_settings()

##
# Scene definition
##
@configclass
class ObjectTableSceneCfg(InteractiveSceneCfg):

    # Object 1: Red Cube
    red_cude = RigidObjectCfg(
        prim_path="{ENV_REGEX_NS}/CubeRed",
        init_state=RigidObjectCfg.InitialStateCfg(pos=(0.3, -0.7, 0.85), rot=(1, 0, 0, 0)),
        spawn=sim_utils.CuboidCfg(
            size=(0.04, 0.04, 0.04),
            rigid_props=sim_utils.RigidBodyPropertiesCfg(),
            mass_props=sim_utils.MassPropertiesCfg(mass=0.2),
            collision_props=sim_utils.CollisionPropertiesCfg(),
            visual_material=sim_utils.PreviewSurfaceCfg(diffuse_color=(1.0, 0.0, 0.0), metallic=1.0),
            physics_material=sim_utils.RigidBodyMaterialCfg(
                friction_combine_mode="max",
                restitution_combine_mode="min",
                static_friction=0.9,
                dynamic_friction=0.9,
                restitution=0.0,
            ),
        ),
    )
    # Object 2: Green Cube
    green_cube = RigidObjectCfg(
        prim_path="{ENV_REGEX_NS}/CubeGreen",
        init_state=RigidObjectCfg.InitialStateCfg(pos=(0.3, -0.9, 0.85), rot=(1, 0, 0, 0)),
        spawn=sim_utils.CuboidCfg(
            size=(0.04, 0.04, 0.04),
            rigid_props=sim_utils.RigidBodyPropertiesCfg(),
            mass_props=sim_utils.MassPropertiesCfg(mass=0.2),
            collision_props=sim_utils.CollisionPropertiesCfg(),
            visual_material=sim_utils.PreviewSurfaceCfg(diffuse_color=(0.0, 1.0, 0.0), metallic=1.0),
            physics_material=sim_utils.RigidBodyMaterialCfg(
                friction_combine_mode="max",
                restitution_combine_mode="min",
                static_friction=0.9,
                dynamic_friction=0.9,
                restitution=0.0,
            ),
        ),
    )

    # Object 3: Yellow Cube
    yellow_cube = RigidObjectCfg(
        prim_path="{ENV_REGEX_NS}/CubeYellow",
        init_state=RigidObjectCfg.InitialStateCfg(pos=(0.4, -0.9, 0.85), rot=(1, 0, 0, 0)),
        spawn=sim_utils.CuboidCfg(
            size=(0.04, 0.04, 0.04),
            rigid_props=sim_utils.RigidBodyPropertiesCfg(),
            mass_props=sim_utils.MassPropertiesCfg(mass=0.2),
            collision_props=sim_utils.CollisionPropertiesCfg(),
            visual_material=sim_utils.PreviewSurfaceCfg(diffuse_color=(1.0, 1.0, 0.0), metallic=1.0),
            physics_material=sim_utils.RigidBodyMaterialCfg(
                friction_combine_mode="max",
                restitution_combine_mode="min",
                static_friction=0.9,
                dynamic_friction=0.9,
                restitution=0.0,
            ),
        ),
    )

    red_can = RigidObjectCfg(
        prim_path="{ENV_REGEX_NS}/RedCan",
        init_state=RigidObjectCfg.InitialStateCfg(pos=(0.4, 0.3, 0.88), rot=(1, 0, 0, 0)),
        spawn=sim_utils.CylinderCfg(
            radius=0.025,
            height=0.125,
            rigid_props=sim_utils.RigidBodyPropertiesCfg(),
            mass_props=sim_utils.MassPropertiesCfg(mass=0.3),
            collision_props=sim_utils.CollisionPropertiesCfg(),
            visual_material=sim_utils.PreviewSurfaceCfg(diffuse_color=(1.0, 0.0, 0.0), metallic=1.0),
            physics_material=sim_utils.RigidBodyMaterialCfg(
                friction_combine_mode="max",
                restitution_combine_mode="min",
                static_friction=0.9,
                dynamic_friction=0.9,
                restitution=0.0,
            ),
        ),
    )
    blue_can = RigidObjectCfg(
        prim_path="{ENV_REGEX_NS}/BlueCan",
        init_state=RigidObjectCfg.InitialStateCfg(pos=(0.3, 0.3, 0.88), rot=(1, 0, 0, 0)),
        spawn=sim_utils.CylinderCfg(
            radius=0.025,
            height=0.125,
            rigid_props=sim_utils.RigidBodyPropertiesCfg(),
            mass_props=sim_utils.MassPropertiesCfg(mass=0.3),
            collision_props=sim_utils.CollisionPropertiesCfg(),
            visual_material=sim_utils.PreviewSurfaceCfg(diffuse_color=(0.0, 0.0, 1.0), metallic=1.0),
            physics_material=sim_utils.RigidBodyMaterialCfg(
                friction_combine_mode="max",
                restitution_combine_mode="min",
                static_friction=0.9,
                dynamic_friction=0.9,
                restitution=0.0,
            ),
        ),
    )

    work_table = AssetBaseCfg(
        prim_path="/World/envs/env_.*/WorkTable",
        init_state=AssetBaseCfg.InitialStateCfg(pos=(0.45, 0.0, -0.01), rot=(0.7071, 0, 0, -0.7071)),
        spawn=UsdFileCfg(
            usd_path="required_usd/table_with_basket.usd",
            rigid_props=sim_utils.RigidBodyPropertiesCfg(),
        ),
    )

    # Humanoid robot (Unitree G1 with hand)
    robot: ArticulationCfg = G1_WITH_HAND_CFG.replace(
        prim_path="/World/envs/env_.*/Robot",
        init_state=ArticulationCfg.InitialStateCfg(
            pos=(0, 0, 0.82),
            rot=(1, 0, 0, 0),
            joint_pos={
                # right-arm
<<<<<<< HEAD
                "right_shoulder_pitch_joint": 0.65,  # 0.65
                "right_shoulder_roll_joint": -0.0,
                "right_shoulder_yaw_joint": 0.0,
                "right_elbow_joint": -0.65, # -0.65
                "right_wrist_yaw_joint": -0.5, # -0.5
=======
                "right_shoulder_pitch_joint": 0.65,
                "right_shoulder_roll_joint": -0.0,
                "right_shoulder_yaw_joint": 0.0,
                "right_elbow_joint": -0.65,
                "right_wrist_yaw_joint": 0.0,
>>>>>>> e86f424e
                "right_wrist_roll_joint": 0.0,
                "right_wrist_pitch_joint": 0.0,
                # left-arm
                "left_shoulder_pitch_joint": 0.0,
                "left_shoulder_roll_joint": 0.2,
                "left_shoulder_yaw_joint": 0.0,
                "left_elbow_joint": 1.57,
                "left_wrist_yaw_joint": 0.0,
                "left_wrist_roll_joint": 0.0,
                "left_wrist_pitch_joint": 0.0,
                # legs
                ".*_hip_pitch_joint": -0.0,
                ".*_hip_roll_joint": 0.0,
                ".*_hip_yaw_joint": 0.0,
                ".*_knee_joint": 0.0,
                ".*_ankle_pitch_joint": -0.0,
                ".*_ankle_roll_joint": 0.0,
                # waist
                "waist_yaw_joint": 0.0,
                "waist_roll_joint": 0.0,
                "waist_pitch_joint": 0.0,
                # hands
                "left_hand_index_0_joint": 0.0,
                "left_hand_index_1_joint": 0.0,
                "left_hand_middle_0_joint": 0.0,
                "left_hand_middle_1_joint": 0.0,
                "left_hand_thumb_0_joint": 0.0,
                "left_hand_thumb_1_joint": 0.0,
                "left_hand_thumb_2_joint": 0.0,
                "right_hand_index_0_joint": 0.0,
                "right_hand_index_1_joint": 0.0,
                "right_hand_middle_0_joint": 0.0,
                "right_hand_middle_1_joint": 0.0,
                "right_hand_thumb_0_joint": 0.0,
                "right_hand_thumb_1_joint": 0.0,
                "right_hand_thumb_2_joint": 0.0,
            },
            joint_vel={".*": 0.0},
        ),
    )

    # Sensors
    if carb_settings_iface.get("/isaaclab/cameras_enabled"):
        camera = CameraCfg(
            prim_path="{ENV_REGEX_NS}/Robot/head_camera",
            update_period=0.1,
            height=480,
            width=640,
            data_types=["rgb", "distance_to_image_plane"],
            spawn=sim_utils.PinholeCameraCfg(
                focal_length=12.0, focus_distance=5.0, horizontal_aperture=20.955, clipping_range=(0.1, 1.0e5)
            ),
            offset=CameraCfg.OffsetCfg(pos=(0.05, 0.0, 0.47), rot=(0.68301, 0.18301, -0.18301, -0.68301), convention="opengl"),
        )
    
    # Ground plane
    ground = AssetBaseCfg(
        prim_path="/World/GroundPlane",
        spawn=GroundPlaneCfg(),
    )

    # Lights
    light = AssetBaseCfg(
        prim_path="/World/light",
        spawn=sim_utils.DomeLightCfg(color=(0.75, 0.75, 0.75), intensity=3000.0),
    )


##
# MDP settings
##
@configclass
class ActionsCfg:
    """Action specifications for the MDP."""
    
    pink_ik_cfg = PinkInverseKinematicsActionCfg(
        pink_controlled_joint_names=[
            "left_shoulder_pitch_joint",
            "left_shoulder_roll_joint",
            "left_shoulder_yaw_joint",
            "left_elbow_joint",
            "left_wrist_yaw_joint",
            "left_wrist_roll_joint",
            "left_wrist_pitch_joint",
            "right_shoulder_pitch_joint",
            "right_shoulder_roll_joint",
            "right_shoulder_yaw_joint",
            "right_elbow_joint",
            "right_wrist_yaw_joint",
            "right_wrist_roll_joint",
            "right_wrist_pitch_joint",
        ],
        # Joints to be locked in URDF
        ik_urdf_fixed_joint_names=[
            'left_hip_pitch_joint', 
            'right_hip_pitch_joint', 
            'waist_yaw_joint', 
            'left_hip_roll_joint', 
            'right_hip_roll_joint', 
            'waist_roll_joint', 
            'left_hip_yaw_joint', 
            'right_hip_yaw_joint', 
            'waist_pitch_joint', 
            'left_knee_joint', 
            'right_knee_joint', 
            'left_ankle_pitch_joint', 
            'right_ankle_pitch_joint', 
            'left_ankle_roll_joint', 
            'right_ankle_roll_joint', 
            'left_hand_index_0_joint', 
            'left_hand_middle_0_joint', 
            'left_hand_thumb_0_joint', 
            'right_hand_index_0_joint', 
            'right_hand_middle_0_joint', 
            'right_hand_thumb_0_joint', 
            'left_hand_index_1_joint', 
            'left_hand_middle_1_joint', 
            'left_hand_thumb_1_joint', 
            'right_hand_index_1_joint', 
            'right_hand_middle_1_joint', 
            'right_hand_thumb_1_joint', 
            'left_hand_thumb_2_joint', 
            'right_hand_thumb_2_joint',
        ],
        hand_joint_names=[
            "left_hand_index_0_joint",
            "left_hand_middle_0_joint",
            "left_hand_thumb_0_joint",
            "right_hand_index_0_joint",
            "right_hand_middle_0_joint",
            "right_hand_thumb_0_joint",
            "left_hand_index_1_joint",
            "left_hand_middle_1_joint",
            "left_hand_thumb_1_joint",
            "right_hand_index_1_joint",
            "right_hand_middle_1_joint",
            "right_hand_thumb_1_joint",
            "left_hand_thumb_2_joint",
            "right_hand_thumb_2_joint",
        ],
        # the robot in the sim scene we are controlling
        asset_name="robot",
        # Configuration for the IK controller
        controller=PinkIKControllerCfg(
            articulation_name="robot",
            base_link_name="pelvis",
            num_hand_joints=14,
            show_ik_warnings=False,
            variable_input_tasks=[
                FrameTask(
                    "g1_29dof_with_hand_rev_1_0_left_wrist_yaw_link",
                    position_cost=1.0,  # [cost] / [m]
                    orientation_cost=1.0,  # [cost] / [rad]
                    lm_damping=10,  # dampening for solver for step jumps
                    gain=0.5,
                ),
                FrameTask(
                    "g1_29dof_with_hand_rev_1_0_right_wrist_yaw_link",
                    position_cost=1.0,  # [cost] / [m]
                    orientation_cost=1.0,  # [cost] / [rad]
                    lm_damping=10,  # dampening for solver for step jumps
                    gain=0.5,
                ),
            ],
            fixed_input_tasks=[],
        ),
    )


@configclass
class ObservationsCfg:
    """Observation specifications for the MDP."""

    @configclass
    class PolicyCfg(ObsGroup):
        """Observations for policy group with state values."""

        processed_actions = ObsTerm(
            func=mdp.get_processed_action, 
            params={"action_name": "pink_ik_cfg"}
            )
        
        robot_joint_pos = ObsTerm(
            func=base_mdp.joint_pos,
            params={"asset_cfg": SceneEntityCfg("robot")},
        )

        robot_root_pos = ObsTerm(func=base_mdp.root_pos_w, params={"asset_cfg": SceneEntityCfg("robot")})
        robot_root_rot = ObsTerm(func=base_mdp.root_quat_w, params={"asset_cfg": SceneEntityCfg("robot")})

        robot_links_state = ObsTerm(func=mdp.get_all_robot_link_state)

        left_eef_pos = ObsTerm(func=mdp.get_left_eef_pos)
        left_eef_quat = ObsTerm(func=mdp.get_left_eef_quat)
        right_eef_pos = ObsTerm(func=mdp.get_right_eef_pos)
        right_eef_quat = ObsTerm(func=mdp.get_right_eef_quat)

        hand_joint_state = ObsTerm(func=mdp.get_hand_state)

        target_object_pose = ObsTerm(func=mdp.target_object_obs)
        
        if carb_settings_iface.get("/isaaclab/cameras_enabled"):
            rgb_image = ObsTerm(
                func=base_mdp.image, 
                params={
                    "sensor_cfg": SceneEntityCfg("camera"),
                    "data_type": "rgb",
                    "normalize": False,
                    }
            )

        def __post_init__(self):
            self.enable_corruption = False
            self.concatenate_terms = False

    # observation groups
    policy: PolicyCfg = PolicyCfg()


@configclass
class TerminationsCfg:
    """Termination terms for the MDP."""

    time_out = DoneTerm(func=mdp.time_out, time_out=True)

    object_dropping = DoneTerm(
        func=mdp.target_object_dropping, params={"minimum_height": 0.8}
    )

    success = DoneTerm(func=mdp.task_done)


@configclass
class EventCfg:
    """Configuration for events."""

    reset_all = EventTerm(func=mdp.reset_scene_to_default, mode="reset")

    respawn_object = EventTerm(
        func=mdp.reset_random_choose_object,
        mode="reset",
        params={
<<<<<<< HEAD
            "target_pose": [0.20, 0.20, 0.87],   # "target_pose": [0.0, 0.28, 0.87],
            "pose_range": {
                "x": [-0.00, 0.00], # "x": [-0.09, 0.09],
                "y": [-0.00, 0.00], # "y": [-0.08, 0.08],
=======
            "target_pose": [0.25, 0.0, 0.88],
            "pose_range": {
                "x": [0.0, 0.05],
                "y": [-0.1, 0.01],
>>>>>>> e86f424e
            },
            "velocity_range": {},
            "asset_cfg_list": [SceneEntityCfg("red_can"), SceneEntityCfg("blue_can")],
        },
    )

@configclass
class PickPlaceG1EnvCfg(ManagerBasedRLEnvCfg):
    """Configuration for the Unitree G1 pick-and-place environment."""

    # Scene settings
    scene: ObjectTableSceneCfg = ObjectTableSceneCfg(num_envs=1, env_spacing=2.5, replicate_physics=True)
    # Basic settings
    observations: ObservationsCfg = ObservationsCfg()
    actions: ActionsCfg = ActionsCfg()
    # MDP settings
    terminations: TerminationsCfg = TerminationsCfg()
    events = EventCfg()

    # Unused managers
    commands = None
    rewards = None
    curriculum = None

    # Position of the XR anchor in the world frame
    xr: XrCfg = XrCfg(
        anchor_pos=(0.0, 0.0, 0.0),
        anchor_rot=(1.0, 0.0, 0.0, 0.0),
    )

    # Temporary directory for URDF files
    temp_urdf_dir = tempfile.gettempdir()

    # Idle action to hold robot in default pose only work for "idle_action" at "pink_ik_cfg" mode
    # Action format: [left arm pos (3), left arm quat (4), right arm pos (3), right arm quat (4),
    #                 left hand joint pos (7), right hand joint pos (7)]
    idle_action = torch.tensor([
        0.22878,  # left arm pos x
        0.2536,    # left arm pos y
        1.0953,    # left arm pos z
        0.5,       # left arm quat
        0.5,
        -0.5,
        0.5,
        0.22878,   # right arm pos x
        -0.2536,    # right arm pos y
        1.0953,    # right arm pos z
        0.5,       # right arm quat
        0.5,
        -0.5,
        0.5,
        0.0,       # left_hand_index_0_joint
        0.0,       # left_hand_middle_0_joint
        0.0,       # left_hand_thumb_0_joint
        0.0,       # right_hand_index_0_joint
        0.0,       # right_hand_middle_0_joint
        0.0,       # right_hand_thumb_0_joint
        0.0,       # left_hand_index_1_joint
        0.0,       # left_hand_middle_1_joint
        0.0,       # left_hand_thumb_1_joint
        0.0,       # right_hand_index_1_joint
        0.0,       # right_hand_middle_1_joint
        0.0,       # right_hand_thumb_1_joint
        0.0,       # left_hand_thumb_2_joint
        0.0,       # right_hand_thumb_2_joint
    ])

    def __post_init__(self):
        """Post initialization."""
        # general settings
        self.decimation = 2
        self.episode_length_s = 30.0
        # simulation settings
        self.sim.dt = 1 / 60  # 60Hz
        self.sim.render_interval = 2
    
        if not carb_settings_iface.get("/gr00t/use_joint_space"): # Use pink_ik_cfg as usual
            # Convert USD to URDF and change revolute joints to fixed
            temp_urdf_output_path, temp_urdf_meshes_output_path = ControllerUtils.convert_usd_to_urdf(
                self.scene.robot.spawn.usd_path, self.temp_urdf_dir, force_conversion=True
            )
            ControllerUtils.change_revolute_to_fixed(
                temp_urdf_output_path, self.actions.pink_ik_cfg.ik_urdf_fixed_joint_names
            )

            # Set the URDF and mesh paths for the IK controller
            self.actions.pink_ik_cfg.controller.urdf_path = temp_urdf_output_path
            self.actions.pink_ik_cfg.controller.mesh_path = temp_urdf_meshes_output_path

        else:
            """Force replace the ActionCfg with joint space for gr00t inference"""
            self.actions.pink_ik_cfg = JointPositionActionCfg(
                asset_name="robot", 
                joint_names=[
                    'left_shoulder_pitch_joint', 
                    'right_shoulder_pitch_joint', 
                    'left_shoulder_roll_joint', 
                    'right_shoulder_roll_joint', 
                    'left_shoulder_yaw_joint', 
                    'right_shoulder_yaw_joint', 
                    'left_elbow_joint', 
                    'right_elbow_joint', 
                    'left_wrist_roll_joint', 
                    'right_wrist_roll_joint', 
                    'left_wrist_pitch_joint', 
                    'right_wrist_pitch_joint', 
                    'left_wrist_yaw_joint', 
                    'right_wrist_yaw_joint', 
                    'left_hand_index_0_joint', 
                    'left_hand_middle_0_joint', 
                    'left_hand_thumb_0_joint', 
                    'right_hand_index_0_joint', 
                    'right_hand_middle_0_joint', 
                    'right_hand_thumb_0_joint', 
                    'left_hand_index_1_joint', 
                    'left_hand_middle_1_joint', 
                    'left_hand_thumb_1_joint', 
                    'right_hand_index_1_joint', 
                    'right_hand_middle_1_joint', 
                    'right_hand_thumb_1_joint', 
                    'left_hand_thumb_2_joint', 
                    'right_hand_thumb_2_joint',
                ], 
                scale=1.0, 
                use_default_offset=False
                )


@configclass
class BlockStackG1EnvCfg(PickPlaceG1EnvCfg):
    def __post_init__(self):
        # post init of parent
        super().__post_init__()

        # change robot init pos
        self.scene.robot.init_state=ArticulationCfg.InitialStateCfg(
            pos=(0.0, -0.8, 0.82),
            rot=(1, 0, 0, 0),
            joint_pos={
                "right_shoulder_pitch_joint": 0.0,
                "right_shoulder_roll_joint": 0.1,
                "right_shoulder_yaw_joint": 0.0,
                "right_elbow_joint": 0.0,
                "left_shoulder_pitch_joint": 0.0,
                "left_shoulder_roll_joint": 0.1,
                "left_shoulder_yaw_joint": 0.0,
                "left_elbow_joint": 0.0,
            }
        )

@configclass
class ObjectPlacementG1EnvCfg(PickPlaceG1EnvCfg):
    def __post_init__(self):
        # post init of parent
        super().__post_init__()

        # change robot init pos
        self.scene.robot.init_state=ArticulationCfg.InitialStateCfg(
            pos=(0.0, 0.8, 0.82),
            rot=(1, 0, 0, 0),
            joint_pos={
                "right_shoulder_pitch_joint": 0.0,
                "right_shoulder_roll_joint": 0.1,
                "right_shoulder_yaw_joint": 0.0,
                "right_elbow_joint": 0.0,
                "left_shoulder_pitch_joint": 0.0,
                "left_shoulder_roll_joint": 0.1,
                "left_shoulder_yaw_joint": 0.0,
                "left_elbow_joint": 0.0,
            }
        )<|MERGE_RESOLUTION|>--- conflicted
+++ resolved
@@ -156,19 +156,11 @@
             rot=(1, 0, 0, 0),
             joint_pos={
                 # right-arm
-<<<<<<< HEAD
                 "right_shoulder_pitch_joint": 0.65,  # 0.65
                 "right_shoulder_roll_joint": -0.0,
                 "right_shoulder_yaw_joint": 0.0,
                 "right_elbow_joint": -0.65, # -0.65
                 "right_wrist_yaw_joint": -0.5, # -0.5
-=======
-                "right_shoulder_pitch_joint": 0.65,
-                "right_shoulder_roll_joint": -0.0,
-                "right_shoulder_yaw_joint": 0.0,
-                "right_elbow_joint": -0.65,
-                "right_wrist_yaw_joint": 0.0,
->>>>>>> e86f424e
                 "right_wrist_roll_joint": 0.0,
                 "right_wrist_pitch_joint": 0.0,
                 # left-arm
@@ -411,17 +403,10 @@
         func=mdp.reset_random_choose_object,
         mode="reset",
         params={
-<<<<<<< HEAD
-            "target_pose": [0.20, 0.20, 0.87],   # "target_pose": [0.0, 0.28, 0.87],
-            "pose_range": {
-                "x": [-0.00, 0.00], # "x": [-0.09, 0.09],
-                "y": [-0.00, 0.00], # "y": [-0.08, 0.08],
-=======
             "target_pose": [0.25, 0.0, 0.88],
             "pose_range": {
                 "x": [0.0, 0.05],
                 "y": [-0.1, 0.01],
->>>>>>> e86f424e
             },
             "velocity_range": {},
             "asset_cfg_list": [SceneEntityCfg("red_can"), SceneEntityCfg("blue_can")],
