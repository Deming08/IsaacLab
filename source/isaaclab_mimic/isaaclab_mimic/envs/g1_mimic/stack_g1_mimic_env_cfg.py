--- conflicted
+++ resolved
@@ -46,11 +46,7 @@
                 # Specifies time offsets for data generation when splitting a trajectory into
                 # subtask segments. Random offsets are added to the termination boundary.
                 first_subtask_start_offset_range = (0, 0),
-<<<<<<< HEAD
-                subtask_term_offset_range=(0, 0),
-=======
                 subtask_term_offset_range=(100, 100),
->>>>>>> 67cff395
                 # Selection strategy for the source subtask segment during data generation
                 selection_strategy="nearest_neighbor_object",
                 # Optional parameters for the selection strategy function
@@ -58,7 +54,7 @@
                 # Amount of action noise to apply during this subtask
                 action_noise=0.000,
                 # Number of interpolation steps to bridge to this subtask segment
-                num_interpolation_steps=0,
+                num_interpolation_steps=10,
                 # Additional fixed steps for the robot to reach the necessary pose
                 num_fixed_steps=0,
                 # If True, apply action noise during the interpolation phase and execution
@@ -74,11 +70,7 @@
                 # Corresponding key for the binary indicator in "datagen_info" for completion
                 subtask_term_signal="stack_1",
                 # Time offsets for data generation when splitting a trajectory
-<<<<<<< HEAD
-                subtask_term_offset_range=(0, 0),
-=======
                 subtask_term_offset_range=(100, 100),
->>>>>>> 67cff395
                 # Selection strategy for source subtask segment
                 selection_strategy="nearest_neighbor_object",
                 # Optional parameters for the selection strategy function
@@ -86,7 +78,7 @@
                 # Amount of action noise to apply during this subtask
                 action_noise=0.000,
                 # Number of interpolation steps to bridge to this subtask segment
-                num_interpolation_steps=5,
+                num_interpolation_steps=10,
                 # Additional fixed steps for the robot to reach the necessary pose
                 num_fixed_steps=0,
                 # If True, apply action noise during the interpolation phase and execution
@@ -101,11 +93,7 @@
                 # Corresponding key for the binary indicator in "datagen_info" for completion
                 subtask_term_signal="grasp_2",
                 # Time offsets for data generation when splitting a trajectory
-<<<<<<< HEAD
-                subtask_term_offset_range=(0, 0),
-=======
                 subtask_term_offset_range=(100, 100),
->>>>>>> 67cff395
                 # Selection strategy for source subtask segment
                 selection_strategy="nearest_neighbor_object",
                 # Optional parameters for the selection strategy function
@@ -113,7 +101,7 @@
                 # Amount of action noise to apply during this subtask
                 action_noise=0.000,
                 # Number of interpolation steps to bridge to this subtask segment
-                num_interpolation_steps=0,
+                num_interpolation_steps=10,
                 # Additional fixed steps for the robot to reach the necessary pose
                 num_fixed_steps=0,
                 # If True, apply action noise during the interpolation phase and execution
@@ -136,7 +124,7 @@
                 # Amount of action noise to apply during this subtask
                 action_noise=0.000,
                 # Number of interpolation steps to bridge to this subtask segment
-                num_interpolation_steps=0,
+                num_interpolation_steps=10,
                 # Additional fixed steps for the robot to reach the necessary pose
                 num_fixed_steps=0,
                 # If True, apply action noise during the interpolation phase and execution
