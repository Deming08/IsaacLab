# Copyright (c) 2022-2025, The Isaac Lab Project Developers (https://github.com/isaac-sim/IsaacLab/blob/main/CONTRIBUTORS.md).
# All rights reserved.
#
# SPDX-License-Identifier: BSD-3-Clause

"""Configuration for Unitree robots.

The following configurations are available:

* :obj:`UNITREE_A1_CFG`: Unitree A1 robot with DC motor model for the legs
* :obj:`UNITREE_GO1_CFG`: Unitree Go1 robot with actuator net model for the legs
* :obj:`UNITREE_GO2_CFG`: Unitree Go2 robot with DC motor model for the legs
* :obj:`H1_CFG`: H1 humanoid robot
* :obj:`H1_MINIMAL_CFG`: H1 humanoid robot with minimal collision bodies
* :obj:`G1_CFG`: G1 humanoid robot
* :obj:`G1_MINIMAL_CFG`: G1 humanoid robot with minimal collision bodies
* :obj:`G1_29DOF_CFG`: G1 humanoid robot configured for locomanipulation tasks
* :obj:`G1_INSPIRE_FTP_CFG`: G1 29DOF humanoid robot with Inspire 5-finger hand

Reference: https://github.com/unitreerobotics/unitree_ros
"""

import isaaclab.sim as sim_utils
from isaaclab.actuators import ActuatorNetMLPCfg, DCMotorCfg, ImplicitActuatorCfg
from isaaclab.assets.articulation import ArticulationCfg
from isaaclab.utils.assets import ISAAC_NUCLEUS_DIR, ISAACLAB_NUCLEUS_DIR

##
# Configuration - Actuators.
##

GO1_ACTUATOR_CFG = ActuatorNetMLPCfg(
    joint_names_expr=[".*_hip_joint", ".*_thigh_joint", ".*_calf_joint"],
    network_file=f"{ISAACLAB_NUCLEUS_DIR}/ActuatorNets/Unitree/unitree_go1.pt",
    pos_scale=-1.0,
    vel_scale=1.0,
    torque_scale=1.0,
    input_order="pos_vel",
    input_idx=[0, 1, 2],
    effort_limit=23.7,  # taken from spec sheet
    velocity_limit=30.0,  # taken from spec sheet
    saturation_effort=23.7,  # same as effort limit
)
"""Configuration of Go1 actuators using MLP model.

Actuator specifications: https://shop.unitree.com/products/go1-motor

This model is taken from: https://github.com/Improbable-AI/walk-these-ways
"""


##
# Configuration
##


UNITREE_A1_CFG = ArticulationCfg(
    spawn=sim_utils.UsdFileCfg(
        usd_path=f"{ISAACLAB_NUCLEUS_DIR}/Robots/Unitree/A1/a1.usd",
        activate_contact_sensors=True,
        rigid_props=sim_utils.RigidBodyPropertiesCfg(
            disable_gravity=False,
            retain_accelerations=False,
            linear_damping=0.0,
            angular_damping=0.0,
            max_linear_velocity=1000.0,
            max_angular_velocity=1000.0,
            max_depenetration_velocity=1.0,
        ),
        articulation_props=sim_utils.ArticulationRootPropertiesCfg(
            enabled_self_collisions=False, solver_position_iteration_count=4, solver_velocity_iteration_count=0
        ),
    ),
    init_state=ArticulationCfg.InitialStateCfg(
        pos=(0.0, 0.0, 0.42),
        joint_pos={
            ".*L_hip_joint": 0.1,
            ".*R_hip_joint": -0.1,
            "F[L,R]_thigh_joint": 0.8,
            "R[L,R]_thigh_joint": 1.0,
            ".*_calf_joint": -1.5,
        },
        joint_vel={".*": 0.0},
    ),
    soft_joint_pos_limit_factor=0.9,
    actuators={
        "base_legs": DCMotorCfg(
            joint_names_expr=[".*_hip_joint", ".*_thigh_joint", ".*_calf_joint"],
            effort_limit=33.5,
            saturation_effort=33.5,
            velocity_limit=21.0,
            stiffness=25.0,
            damping=0.5,
            friction=0.0,
        ),
    },
)
"""Configuration of Unitree A1 using DC motor.

Note: Specifications taken from: https://www.trossenrobotics.com/a1-quadruped#specifications
"""


UNITREE_GO1_CFG = ArticulationCfg(
    spawn=sim_utils.UsdFileCfg(
        usd_path=f"{ISAACLAB_NUCLEUS_DIR}/Robots/Unitree/Go1/go1.usd",
        activate_contact_sensors=True,
        rigid_props=sim_utils.RigidBodyPropertiesCfg(
            disable_gravity=False,
            retain_accelerations=False,
            linear_damping=0.0,
            angular_damping=0.0,
            max_linear_velocity=1000.0,
            max_angular_velocity=1000.0,
            max_depenetration_velocity=1.0,
        ),
        articulation_props=sim_utils.ArticulationRootPropertiesCfg(
            enabled_self_collisions=False, solver_position_iteration_count=4, solver_velocity_iteration_count=0
        ),
    ),
    init_state=ArticulationCfg.InitialStateCfg(
        pos=(0.0, 0.0, 0.4),
        joint_pos={
            ".*L_hip_joint": 0.1,
            ".*R_hip_joint": -0.1,
            "F[L,R]_thigh_joint": 0.8,
            "R[L,R]_thigh_joint": 1.0,
            ".*_calf_joint": -1.5,
        },
        joint_vel={".*": 0.0},
    ),
    soft_joint_pos_limit_factor=0.9,
    actuators={
        "base_legs": GO1_ACTUATOR_CFG,
    },
)
"""Configuration of Unitree Go1 using MLP-based actuator model."""


UNITREE_GO2_CFG = ArticulationCfg(
    spawn=sim_utils.UsdFileCfg(
        usd_path=f"{ISAACLAB_NUCLEUS_DIR}/Robots/Unitree/Go2/go2.usd",
        activate_contact_sensors=True,
        rigid_props=sim_utils.RigidBodyPropertiesCfg(
            disable_gravity=False,
            retain_accelerations=False,
            linear_damping=0.0,
            angular_damping=0.0,
            max_linear_velocity=1000.0,
            max_angular_velocity=1000.0,
            max_depenetration_velocity=1.0,
        ),
        articulation_props=sim_utils.ArticulationRootPropertiesCfg(
            enabled_self_collisions=False, solver_position_iteration_count=4, solver_velocity_iteration_count=0
        ),
    ),
    init_state=ArticulationCfg.InitialStateCfg(
        pos=(0.0, 0.0, 0.4),
        joint_pos={
            ".*L_hip_joint": 0.1,
            ".*R_hip_joint": -0.1,
            "F[L,R]_thigh_joint": 0.8,
            "R[L,R]_thigh_joint": 1.0,
            ".*_calf_joint": -1.5,
        },
        joint_vel={".*": 0.0},
    ),
    soft_joint_pos_limit_factor=0.9,
    actuators={
        "base_legs": DCMotorCfg(
            joint_names_expr=[".*_hip_joint", ".*_thigh_joint", ".*_calf_joint"],
            effort_limit=23.5,
            saturation_effort=23.5,
            velocity_limit=30.0,
            stiffness=25.0,
            damping=0.5,
            friction=0.0,
        ),
    },
)
"""Configuration of Unitree Go2 using DC-Motor actuator model."""


H1_CFG = ArticulationCfg(
    spawn=sim_utils.UsdFileCfg(
        usd_path=f"{ISAACLAB_NUCLEUS_DIR}/Robots/Unitree/H1/h1.usd",
        activate_contact_sensors=True,
        rigid_props=sim_utils.RigidBodyPropertiesCfg(
            disable_gravity=False,
            retain_accelerations=False,
            linear_damping=0.0,
            angular_damping=0.0,
            max_linear_velocity=1000.0,
            max_angular_velocity=1000.0,
            max_depenetration_velocity=1.0,
        ),
        articulation_props=sim_utils.ArticulationRootPropertiesCfg(
            enabled_self_collisions=False, solver_position_iteration_count=4, solver_velocity_iteration_count=4
        ),
    ),
    init_state=ArticulationCfg.InitialStateCfg(
        pos=(0.0, 0.0, 1.05),
        joint_pos={
            ".*_hip_yaw": 0.0,
            ".*_hip_roll": 0.0,
            ".*_hip_pitch": -0.28,  # -16 degrees
            ".*_knee": 0.79,  # 45 degrees
            ".*_ankle": -0.52,  # -30 degrees
            "torso": 0.0,
            ".*_shoulder_pitch": 0.28,
            ".*_shoulder_roll": 0.0,
            ".*_shoulder_yaw": 0.0,
            ".*_elbow": 0.52,
        },
        joint_vel={".*": 0.0},
    ),
    soft_joint_pos_limit_factor=0.9,
    actuators={
        "legs": ImplicitActuatorCfg(
            joint_names_expr=[".*_hip_yaw", ".*_hip_roll", ".*_hip_pitch", ".*_knee", "torso"],
            effort_limit_sim=300,
            stiffness={
                ".*_hip_yaw": 150.0,
                ".*_hip_roll": 150.0,
                ".*_hip_pitch": 200.0,
                ".*_knee": 200.0,
                "torso": 200.0,
            },
            damping={
                ".*_hip_yaw": 5.0,
                ".*_hip_roll": 5.0,
                ".*_hip_pitch": 5.0,
                ".*_knee": 5.0,
                "torso": 5.0,
            },
        ),
        "feet": ImplicitActuatorCfg(
            joint_names_expr=[".*_ankle"],
            effort_limit_sim=100,
            stiffness={".*_ankle": 20.0},
            damping={".*_ankle": 4.0},
        ),
        "arms": ImplicitActuatorCfg(
            joint_names_expr=[".*_shoulder_pitch", ".*_shoulder_roll", ".*_shoulder_yaw", ".*_elbow"],
            effort_limit_sim=300,
            stiffness={
                ".*_shoulder_pitch": 40.0,
                ".*_shoulder_roll": 40.0,
                ".*_shoulder_yaw": 40.0,
                ".*_elbow": 40.0,
            },
            damping={
                ".*_shoulder_pitch": 10.0,
                ".*_shoulder_roll": 10.0,
                ".*_shoulder_yaw": 10.0,
                ".*_elbow": 10.0,
            },
        ),
    },
)
"""Configuration for the Unitree H1 Humanoid robot."""


H1_MINIMAL_CFG = H1_CFG.copy()
H1_MINIMAL_CFG.spawn.usd_path = f"{ISAACLAB_NUCLEUS_DIR}/Robots/Unitree/H1/h1_minimal.usd"
"""Configuration for the Unitree H1 Humanoid robot with fewer collision meshes.

This configuration removes most collision meshes to speed up simulation.
"""


G1_CFG = ArticulationCfg(
    spawn=sim_utils.UsdFileCfg(
        usd_path=f"{ISAACLAB_NUCLEUS_DIR}/Robots/Unitree/G1/g1.usd",
        activate_contact_sensors=True,
        rigid_props=sim_utils.RigidBodyPropertiesCfg(
            disable_gravity=False,
            retain_accelerations=False,
            linear_damping=0.0,
            angular_damping=0.0,
            max_linear_velocity=1000.0,
            max_angular_velocity=1000.0,
            max_depenetration_velocity=1.0,
        ),
        articulation_props=sim_utils.ArticulationRootPropertiesCfg(
            enabled_self_collisions=False, solver_position_iteration_count=8, solver_velocity_iteration_count=4
        ),
    ),
    init_state=ArticulationCfg.InitialStateCfg(
        pos=(0.0, 0.0, 0.74),
        joint_pos={
            ".*_hip_pitch_joint": -0.20,
            ".*_knee_joint": 0.42,
            ".*_ankle_pitch_joint": -0.23,
            ".*_elbow_pitch_joint": 0.87,
            "left_shoulder_roll_joint": 0.16,
            "left_shoulder_pitch_joint": 0.35,
            "right_shoulder_roll_joint": -0.16,
            "right_shoulder_pitch_joint": 0.35,
            "left_one_joint": 1.0,
            "right_one_joint": -1.0,
            "left_two_joint": 0.52,
            "right_two_joint": -0.52,
        },
        joint_vel={".*": 0.0},
    ),
    soft_joint_pos_limit_factor=0.9,
    actuators={
        "legs": ImplicitActuatorCfg(
            joint_names_expr=[
                ".*_hip_yaw_joint",
                ".*_hip_roll_joint",
                ".*_hip_pitch_joint",
                ".*_knee_joint",
                "torso_joint",
            ],
            effort_limit_sim=300,
            stiffness={
                ".*_hip_yaw_joint": 150.0,
                ".*_hip_roll_joint": 150.0,
                ".*_hip_pitch_joint": 200.0,
                ".*_knee_joint": 200.0,
                "torso_joint": 200.0,
            },
            damping={
                ".*_hip_yaw_joint": 5.0,
                ".*_hip_roll_joint": 5.0,
                ".*_hip_pitch_joint": 5.0,
                ".*_knee_joint": 5.0,
                "torso_joint": 5.0,
            },
            armature={
                ".*_hip_.*": 0.01,
                ".*_knee_joint": 0.01,
                "torso_joint": 0.01,
            },
        ),
        "feet": ImplicitActuatorCfg(
            effort_limit_sim=20,
            joint_names_expr=[".*_ankle_pitch_joint", ".*_ankle_roll_joint"],
            stiffness=20.0,
            damping=2.0,
            armature=0.01,
        ),
        "arms": ImplicitActuatorCfg(
            joint_names_expr=[
                ".*_shoulder_pitch_joint",
                ".*_shoulder_roll_joint",
                ".*_shoulder_yaw_joint",
                ".*_elbow_pitch_joint",
                ".*_elbow_roll_joint",
                ".*_five_joint",
                ".*_three_joint",
                ".*_six_joint",
                ".*_four_joint",
                ".*_zero_joint",
                ".*_one_joint",
                ".*_two_joint",
            ],
            effort_limit_sim=300,
            stiffness=40.0,
            damping=10.0,
            armature={
                ".*_shoulder_.*": 0.01,
                ".*_elbow_.*": 0.01,
                ".*_five_joint": 0.001,
                ".*_three_joint": 0.001,
                ".*_six_joint": 0.001,
                ".*_four_joint": 0.001,
                ".*_zero_joint": 0.001,
                ".*_one_joint": 0.001,
                ".*_two_joint": 0.001,
            },
        ),
    },
)
"""Configuration for the Unitree G1 Humanoid robot."""


G1_MINIMAL_CFG = G1_CFG.copy()
G1_MINIMAL_CFG.spawn.usd_path = f"{ISAACLAB_NUCLEUS_DIR}/Robots/Unitree/G1/g1_minimal.usd"
"""Configuration for the Unitree G1 Humanoid robot with fewer collision meshes.

This configuration removes most collision meshes to speed up simulation.
"""


G1_29DOF_CFG = ArticulationCfg(
    spawn=sim_utils.UsdFileCfg(
        usd_path=f"{ISAAC_NUCLEUS_DIR}/Robots/Unitree/G1/g1.usd",
        activate_contact_sensors=False,
        rigid_props=sim_utils.RigidBodyPropertiesCfg(
            disable_gravity=False,
            retain_accelerations=False,
            linear_damping=0.0,
            angular_damping=0.0,
            max_linear_velocity=1000.0,
            max_angular_velocity=1000.0,
            max_depenetration_velocity=1.0,
        ),
        articulation_props=sim_utils.ArticulationRootPropertiesCfg(
            enabled_self_collisions=False,
            fix_root_link=False,  # Configurable - can be set to True for fixed base
            solver_position_iteration_count=8,
            solver_velocity_iteration_count=4,
        ),
    ),
    init_state=ArticulationCfg.InitialStateCfg(
        pos=(0.0, 0.0, 0.75),
        rot=(0.7071, 0, 0, 0.7071),
        joint_pos={
            ".*_hip_pitch_joint": -0.10,
            ".*_knee_joint": 0.30,
            ".*_ankle_pitch_joint": -0.20,
        },
        joint_vel={".*": 0.0},
    ),
    soft_joint_pos_limit_factor=0.9,
    actuators={
        "legs": DCMotorCfg(
            joint_names_expr=[
                ".*_hip_yaw_joint",
                ".*_hip_roll_joint",
                ".*_hip_pitch_joint",
                ".*_knee_joint",
            ],
            effort_limit={
                ".*_hip_yaw_joint": 88.0,
                ".*_hip_roll_joint": 88.0,
                ".*_hip_pitch_joint": 88.0,
                ".*_knee_joint": 139.0,
            },
            velocity_limit={
                ".*_hip_yaw_joint": 32.0,
                ".*_hip_roll_joint": 32.0,
                ".*_hip_pitch_joint": 32.0,
                ".*_knee_joint": 20.0,
            },
            stiffness={
                ".*_hip_yaw_joint": 100.0,
                ".*_hip_roll_joint": 100.0,
                ".*_hip_pitch_joint": 100.0,
                ".*_knee_joint": 200.0,
            },
            damping={
                ".*_hip_yaw_joint": 2.5,
                ".*_hip_roll_joint": 2.5,
                ".*_hip_pitch_joint": 2.5,
                ".*_knee_joint": 5.0,
            },
            armature={
                ".*_hip_.*": 0.03,
                ".*_knee_joint": 0.03,
            },
            saturation_effort=180.0,
        ),
        "feet": DCMotorCfg(
            joint_names_expr=[".*_ankle_pitch_joint", ".*_ankle_roll_joint"],
            stiffness={
                ".*_ankle_pitch_joint": 20.0,
                ".*_ankle_roll_joint": 20.0,
            },
            damping={
                ".*_ankle_pitch_joint": 0.2,
                ".*_ankle_roll_joint": 0.1,
            },
            effort_limit={
                ".*_ankle_pitch_joint": 50.0,
                ".*_ankle_roll_joint": 50.0,
            },
            velocity_limit={
                ".*_ankle_pitch_joint": 37.0,
                ".*_ankle_roll_joint": 37.0,
            },
            armature=0.03,
            saturation_effort=80.0,
        ),
        "waist": ImplicitActuatorCfg(
            joint_names_expr=[
                "waist_.*_joint",
            ],
            effort_limit={
                "waist_yaw_joint": 88.0,
                "waist_roll_joint": 50.0,
                "waist_pitch_joint": 50.0,
            },
            velocity_limit={
                "waist_yaw_joint": 32.0,
                "waist_roll_joint": 37.0,
                "waist_pitch_joint": 37.0,
            },
            stiffness={
                "waist_yaw_joint": 5000.0,
                "waist_roll_joint": 5000.0,
                "waist_pitch_joint": 5000.0,
            },
            damping={
                "waist_yaw_joint": 5.0,
                "waist_roll_joint": 5.0,
                "waist_pitch_joint": 5.0,
            },
            armature=0.001,
        ),
        "arms": ImplicitActuatorCfg(
            joint_names_expr=[
                ".*_shoulder_pitch_joint",
                ".*_shoulder_roll_joint",
                ".*_shoulder_yaw_joint",
                ".*_elbow_joint",
                ".*_wrist_.*_joint",
            ],
            effort_limit=300,
            velocity_limit=100,
            stiffness=3000.0,
            damping=10.0,
            armature={
                ".*_shoulder_.*": 0.001,
                ".*_elbow_.*": 0.001,
                ".*_wrist_.*_joint": 0.001,
            },
        ),
        "hands": ImplicitActuatorCfg(
            joint_names_expr=[
                ".*_index_.*",
                ".*_middle_.*",
                ".*_thumb_.*",
            ],
            effort_limit=300,
            velocity_limit=100,
<<<<<<< HEAD
            stiffness=4000,
            damping=50,
=======
            stiffness=20,
            damping=2,
>>>>>>> 7b26eb41
            armature=0.001,
        ),
    },
    prim_path="/World/envs/env_.*/Robot",
)
"""Configuration for the Unitree G1 Humanoid robot for locomanipulation tasks.

This configuration sets up the G1 humanoid robot for locomanipulation tasks,
allowing both locomotion and manipulation capabilities. The robot can be configured
for either fixed base or mobile scenarios by modifying the fix_root_link parameter.

Key features:
- Configurable base (fixed or mobile) via fix_root_link parameter
- Optimized actuator parameters for locomanipulation tasks
- Enhanced hand and arm configurations for manipulation

Usage examples:
    # For fixed base scenarios (upper body manipulation only)
    fixed_base_cfg = G1_29DOF_CFG.copy()
    fixed_base_cfg.spawn.articulation_props.fix_root_link = True

    # For mobile scenarios (locomotion + manipulation)
    mobile_cfg = G1_29DOF_CFG.copy()
    mobile_cfg.spawn.articulation_props.fix_root_link = False
"""

"""
Configuration for the Unitree G1 Humanoid robot with Inspire 5fingers hand.
The Unitree G1 URDF can be found here: https://github.com/unitreerobotics/unitree_ros/tree/master/robots/g1_description/g1_29dof_with_hand_rev_1_0.urdf
The Inspire hand URDF is available at: https://github.com/unitreerobotics/xr_teleoperate/tree/main/assets/inspire_hand
The merging code for the hand and robot can be found here: https://github.com/unitreerobotics/unitree_ros/blob/master/robots/g1_description/merge_g1_29dof_and_inspire_hand.ipynb,
Necessary modifications should be made to ensure the correct parent–child relationship.
"""
# Inherit PD settings from G1_29DOF_CFG, with minor adjustments for grasping task
G1_INSPIRE_FTP_CFG = G1_29DOF_CFG.copy()
G1_INSPIRE_FTP_CFG.spawn.usd_path = f"{ISAACLAB_NUCLEUS_DIR}/Robots/Unitree/G1/g1_29dof_inspire_hand.usd"
G1_INSPIRE_FTP_CFG.spawn.activate_contact_sensors = True
G1_INSPIRE_FTP_CFG.spawn.rigid_props.disable_gravity = True
G1_INSPIRE_FTP_CFG.spawn.articulation_props.fix_root_link = True
G1_INSPIRE_FTP_CFG.init_state = ArticulationCfg.InitialStateCfg(
    pos=(0.0, 0.0, 1.0),
    joint_pos={".*": 0.0},
    joint_vel={".*": 0.0},
)
# Actuator configuration for arms (stability focused for manipulation)
# Increased damping improves stability of arm movements
G1_INSPIRE_FTP_CFG.actuators["arms"] = ImplicitActuatorCfg(
    joint_names_expr=[
        ".*_shoulder_pitch_joint",
        ".*_shoulder_roll_joint",
        ".*_shoulder_yaw_joint",
        ".*_elbow_joint",
        ".*_wrist_.*_joint",
    ],
    effort_limit=300,
    velocity_limit=100,
    stiffness=3000.0,
    damping=100.0,
    armature={
        ".*_shoulder_.*": 0.001,
        ".*_elbow_.*": 0.001,
        ".*_wrist_.*_joint": 0.001,
    },
)
# Actuator configuration for hands (flexibility focused for grasping)
# Lower stiffness and damping to improve finger flexibility when grasping objects
G1_INSPIRE_FTP_CFG.actuators["hands"] = ImplicitActuatorCfg(
    joint_names_expr=[
        ".*_index_.*",
        ".*_middle_.*",
        ".*_thumb_.*",
        ".*_ring_.*",
        ".*_pinky_.*",
    ],
    effort_limit_sim=30.0,
    velocity_limit_sim=10.0,
    stiffness=10.0,
    damping=0.2,
    armature=0.001,
)<|MERGE_RESOLUTION|>--- conflicted
+++ resolved
@@ -527,13 +527,8 @@
             ],
             effort_limit=300,
             velocity_limit=100,
-<<<<<<< HEAD
-            stiffness=4000,
-            damping=50,
-=======
             stiffness=20,
             damping=2,
->>>>>>> 7b26eb41
             armature=0.001,
         ),
     },
